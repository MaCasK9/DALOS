# coding=utf-8
# Copyright (c) 2020, NVIDIA CORPORATION.  All rights reserved.
#
# Licensed under the Apache License, Version 2.0 (the "License");
# you may not use this file except in compliance with the License.
# You may obtain a copy of the License at
#
#     http://www.apache.org/licenses/LICENSE-2.0
#
# Unless required by applicable law or agreed to in writing, software
# distributed under the License is distributed on an "AS IS" BASIS,
# WITHOUT WARRANTIES OR CONDITIONS OF ANY KIND, either express or implied.
# See the License for the specific language governing permissions and
# limitations under the License.
import datetime
import torch
import json
import threading
from flask import Flask, request, jsonify, current_app
from flask_restful import Resource, Api
from megatron import get_args
from megatron import mpu
from megatron.text_generation_utils import generate

GENERATE_NUM = 0
sem = threading.Semaphore()

class MegatronGenerate(Resource):
    def __init__(self, model):
        self.model = model

    @staticmethod
    def send_do_generate():
        choice = torch.cuda.LongTensor([GENERATE_NUM])
        torch.distributed.broadcast(choice, 0)
     
    def put(self):
        args = get_args()
        print("request IP: " + str(request.remote_addr))
        print(json.dumps(request.get_json()),flush=True)
        print("current time: ", datetime.datetime.now())
        
        sentences = request.get_json()["sentences"]
        if len(sentences) > 128:
            return "Maximum number of sentences is 128", 400

        tokens_to_generate = 64  # Choosing hopefully sane default.  Full sequence is slow
        if "tokens_to_generate" in request.get_json():
            tokens_to_generate = request.get_json()["tokens_to_generate"]
            if not isinstance(tokens_to_generate, int):
                return "tokens_to_generate must be an integer greater than 0"
            if tokens_to_generate < 1:
                return "tokens_to_generate must be an integer greater than 0"

        all_probs = False
        if "all_probs" in request.get_json():
            all_probs = request.get_json()["all_probs"]
            if not isinstance(all_probs, bool):
                return "all_probs must be a boolean value"
        
        add_BOS = False
        if "add_BOS" in request.get_json():
            add_BOS = request.get_json()["add_BOS"]
            if not isinstance(add_BOS, bool):
                return "add_BOS must be a boolean value"

<<<<<<< HEAD
        sem.acquire()  # Need to get lock to keep multiple threads from hitting code
        MegatronGenerate.send_do_generate()  # Tell other ranks we're doing generate
        resp_sentences, resp_sentences_seg, output_logits, full_logits, tokens = generate(self.model, sentences, tokens_to_generate, all_probs, add_BOS) 
        sem.release()
        
=======
        temperature = args.temperature
        if "temperature" in request.get_json():
            temperature = request.get_json()["temperature"]
            if not isinstance(temperature, float) or not \
               0.0 < temperature <= 100.0:
                return "temperature must be a positive float less than or equal to 100.0"

        MegatronGenerate.send_do_generate()  # Tell other ranks we're doing generate
        resp_sentences, resp_sentences_seg, output_logits, full_logits, tokens = generate(self.model, sentences, tokens_to_generate, all_probs, temperature)
>>>>>>> 10097d8e
        if all_probs:
            return jsonify({"sentences": resp_sentences,
                "segments": resp_sentences_seg,
                "logits": output_logits,
                "all_logits": full_logits,
                "tokens": tokens})
        
        return jsonify({"sentences": resp_sentences,
            "segments": resp_sentences_seg,
            "logits": output_logits})

class MegatronServer(object):
    def __init__(self, model):
        self.app = Flask(__name__, static_url_path='')
        api = Api(self.app)
        api.add_resource(MegatronGenerate, '/generate', resource_class_args=[model])
        
    def run(self, url): 
        self.app.run(url, threaded=True, debug=False)<|MERGE_RESOLUTION|>--- conflicted
+++ resolved
@@ -58,29 +58,24 @@
             if not isinstance(all_probs, bool):
                 return "all_probs must be a boolean value"
         
+        temperature = args.temperature
+        if "temperature" in request.get_json():
+            temperature = request.get_json()["temperature"]
+            if not isinstance(temperature, float) or not \
+               0.0 < temperature <= 100.0:
+                return "temperature must be a positive float less than or equal to 100.0"
+        
         add_BOS = False
         if "add_BOS" in request.get_json():
             add_BOS = request.get_json()["add_BOS"]
             if not isinstance(add_BOS, bool):
                 return "add_BOS must be a boolean value"
 
-<<<<<<< HEAD
         sem.acquire()  # Need to get lock to keep multiple threads from hitting code
         MegatronGenerate.send_do_generate()  # Tell other ranks we're doing generate
-        resp_sentences, resp_sentences_seg, output_logits, full_logits, tokens = generate(self.model, sentences, tokens_to_generate, all_probs, add_BOS) 
+        resp_sentences, resp_sentences_seg, output_logits, full_logits, tokens = generate(self.model, sentences, tokens_to_generate, all_probs, temperature, add_BOS) 
         sem.release()
         
-=======
-        temperature = args.temperature
-        if "temperature" in request.get_json():
-            temperature = request.get_json()["temperature"]
-            if not isinstance(temperature, float) or not \
-               0.0 < temperature <= 100.0:
-                return "temperature must be a positive float less than or equal to 100.0"
-
-        MegatronGenerate.send_do_generate()  # Tell other ranks we're doing generate
-        resp_sentences, resp_sentences_seg, output_logits, full_logits, tokens = generate(self.model, sentences, tokens_to_generate, all_probs, temperature)
->>>>>>> 10097d8e
         if all_probs:
             return jsonify({"sentences": resp_sentences,
                 "segments": resp_sentences_seg,
