--- conflicted
+++ resolved
@@ -2,11 +2,7 @@
 
 import types
 from dataclasses import dataclass
-<<<<<<< HEAD
-from typing import Callable, ContextManager
-=======
-from typing import Callable, Optional, Tuple
->>>>>>> 812d7be1
+from typing import Callable, Optional, Tuple, ContextManager
 
 import torch
 import torch.nn.functional as F
